--- conflicted
+++ resolved
@@ -681,7 +681,6 @@
         if save_path is not None:
             save_path = Path(save_path).absolute()
 
-<<<<<<< HEAD
         # tmp_path = Path('.')
         # print(tmp_path)
 
@@ -691,10 +690,8 @@
         #     Path.mkdir(self.run_dir)
 
         print('============================')
-=======
-        if not self.run_dir.exists():
-            self.run_dir.mkdir()
->>>>>>> b93e0969
+        # if not self.run_dir.exists():
+        #     self.run_dir.mkdir()
 
         # change directory to run_dir
         old_cur_dir = os.getcwd()
@@ -854,9 +851,7 @@
                       outfile=args.outfile)
     elif args.mode == 'run':
         layer_library_dir_list = args.layer_library_dir
-        print('+++++++', layer_library_dir_list)
         original_layer_dir_preferred = args.original_layer_dir_preferred
-        print('------------------ ', original_layer_dir_preferred)
         stack = Stack.load(args.stack_file, layer_library_dir_list, original_layer_dir_preferred)
         stack.run(save_path=args.save_path, log_level=log_level, archive=args.archive)
     else:
