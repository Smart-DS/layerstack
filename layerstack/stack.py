--- conflicted
+++ resolved
@@ -508,16 +508,9 @@
 
             layers.append(layer)
 
-<<<<<<< HEAD
-        logger.debug("Instantiating Stack with\n  name: {!r}".format(json_data['name']) + \
-            "\n  version: {!r}\n  run_dir: {!r}\n  model: {!r}".format(json_data['version'],
-                json_data['run_dir'],json_data['model']))
-        result = Stack(json_data['name'], json_data['version'], json_data['run_dir'],json_data['model'], *layers)
-=======
         result = cls(layers=layers, name=json_data['name'],
                      version=json_data['version'],
                      run_dir=json_data['run_dir'], model=json_data['model'])
->>>>>>> 5f430be5
         result._uuid = UUID(json_data['uuid'])
         return result
 
@@ -558,11 +551,7 @@
                                       .format(type(Layer)))
         for layer in self.layers:
             logger.info("Running {}".format(layer.name))
-<<<<<<< HEAD
-            if issubclass(layer._layer, ModelLayerBase):
-=======
             if issubclass(layer.layer, ModelLayerBase):
->>>>>>> 5f430be5
                 if self.model is None:
                     raise LayerStackError('Model not initialized')
                 layer.run_layer(self, model=self.model)
