--- conflicted
+++ resolved
@@ -2,12 +2,7 @@
 
 import argparse
 from collections import MutableSequence, OrderedDict
-<<<<<<< HEAD
-=======
-from layerstack import start_file_log, LayerStackError
-from .layer import Layer, ModelLayerBase
-from .args import ArgMode, Arg, Kwarg
->>>>>>> 0b777f76
+from .args import ArgMode
 import json
 import logging
 import os
@@ -212,7 +207,7 @@
 
             # set arg and kwarg values based on the json file
             for i, arg in enumerate(json_layer['args']):
-                new_arg = Arg(arg['name'], description=arg['description'],
+				new_arg = Arg(arg['name'], description=arg['description'],
                               parser=arg['parser'], choices=arg['choices'],
                               nargs=arg['nargs'],
                               list_parser=arg['list_parser'])
@@ -222,11 +217,6 @@
                 layer.args[i] = new_arg
 
             for name, kwarg in json_layer['kwargs'].items():
-<<<<<<< HEAD
-                value = kwarg['value']
-                kwargs[name] = value
-            layer.kwargs = kwargs
-=======
                 new_kwarg = Kwarg(default=kwarg['default'],
                                   description=arg['description'],
                                   parser=arg['parser'], choices=arg['choices'],
@@ -234,7 +224,6 @@
                                   list_parser=arg['list_parser'])
                 new_kwarg.value = kwarg['value']
                 layer.kwargs[name] = new_kwarg
->>>>>>> 0b777f76
 
             layers.append(layer)
 
@@ -243,11 +232,7 @@
         result._uuid = json_data['uuid']
         return result
 
-<<<<<<< HEAD
     def run(self, log_level=logging.INFO, archive=True):
-=======
-    def run(self, save_path=None, log_level=logging.INFO):
->>>>>>> 0b777f76
         logger = start_file_log(os.path.join(self.run_dir, 'stack.log'),
                                 log_level=log_level)
 
